import os
from pathlib import Path
from typing import Optional, Union, List
import logging

from azure.storage.blob import RehydratePriority
from azure.storage.blob import StandardBlobTier
from azure.core.exceptions import (
    ServiceRequestError,
    ServiceResponseError,
    HttpResponseError,
)

from azure_blob_interface.storage import StorageDriver


class AzureStorageDriver(StorageDriver):
<<<<<<< HEAD
    def __init__(self, container: str, logging_level=logging.ERROR, env_name: str = "ACCOUNT_URL", **kwargs):
        self.container = self.get_container(container, env_name, **kwargs)
=======
    def __init__(
        self,
        container: str,
        logging_level=logging.ERROR,
        env_name: str = "ACCOUNT_URL",
        **kwargs,
    ):
        self.container = self.get_container(container, **kwargs)
>>>>>>> 6115cb7d
        self.block_blob_service = self.get_block_blob_service(env_name, **kwargs)
        logging.getLogger("azure").setLevel(logging_level)

    def _ensure_exists(self, blob_service, container_name, blob_name):
        if not blob_service.exists(container_name, blob_name):
            raise IOError(
                "Blob does n:wot exist: "
                f"container_name:{container_name}, blob_name:{blob_name}"
            )

    def download(
        self,
        prefix: str,
        path_local: Optional[Path] = None,
        overwrite: bool = False,
        retries: int = 1,
        **kwargs,
    ):
        """The data will be downloaded to path_local
        Assumes the data is in the working directory

        Parameters
        ----------
        prefix: str
            A prefix string, indiciting which files to download.
        overwrite: bool
            Whether to overwrite existing data.
        """
        if not path_local:
            path_local = Path()

        blob_file_paths = self.list_files(prefix, recursive=True)
        for blob_file_path in blob_file_paths:
            filename = Path(blob_file_path)
            out_path = path_local / filename
            out_path.parent.mkdir(exist_ok=True, parents=True)

            if not overwrite and out_path.exists():
                continue
            print("Downloading: ", out_path)
            tries = retries + 1
            for i in range(tries):
                try:
                    with open(str(out_path), "wb") as of:
                        blob_object = self.container.download_blob(
                            str(filename), max_concurrency=10, timeout=3000, **kwargs
                        )
                        blob_object.readinto(of)
                    break
                except (
                    ServiceRequestError,
                    ServiceResponseError,
                    HttpResponseError,
                ) as e:
                    if i + 1 == tries:
                        raise e
                    out_path.unlink(missing_ok=True)
                    continue

    def get_block_blob_service(self, env_name: str, **kwargs):
        from azure.storage.blob import BlobServiceClient

        account_url = os.getenv(env_name)
        block_blob_service = BlobServiceClient.from_connection_string(
            account_url, retry_total=0, **kwargs
        )
        return block_blob_service

    def get_container(self, container: str, env_name: str, **kwargs):
        return self.get_block_blob_service(env_name, **kwargs).get_container_client(container)

    def upload(
        self,
        path_local: Optional[Path] = None,
        path_upload: Optional[Path] = None,
        overwrite: bool = True,
        carry: Optional[Path] = None,
        retries: int = 1,
        **kwargs,
    ) -> Union[str, List[str]]:
        """The data will up loaded to dir path_upload from dir path_local
        Assumes the data is in the working directory.

        Parameters
        ----------
        path_local: pathlib.Path
            Absolute or relative local path to SAFE
        path_upload: pathlib.Path
            Absolute or relative blob path to SAFE
        overwrite: bool
            if the data to be uploaded should be overridden or not
        carry: pathlib.Path
            special variable for carrying the postfix of path_local recursively.
            Should not be set manually.
        """
        carry = carry if carry else Path()
        root_file = path_local / carry
        if root_file.is_dir():
            blob_urls = []
            for child_file in root_file.glob("*"):
                blob_url = self.upload(
                    path_local,
                    path_upload,
                    overwrite,
                    child_file.relative_to(path_local),
                    **kwargs,
                )
                blob_urls.append(blob_url)
            return blob_urls
        else:
            last_dir = Path(path_local.name) if path_local.is_dir() else Path()
            blob_url = self._upload_file(
                root_file,
                path_upload / last_dir / carry.parent / root_file.name,
                overwrite,
                retries=retries,
                **kwargs,
            )
            return blob_url

    def _upload_file(
        self,
        path_local: Path,
        path_upload: Path,
        overwrite: bool,
        retries: int,
        **kwargs,
    ):
        if not overwrite and self.exists(path_upload):
            return
        tries = retries + 1
        for i in range(tries):
            try:
                with open(path_local, "rb") as of:
                    blob_client = self.container.upload_blob(
                        data=of.read(),
                        blob_type="BlockBlob",
                        name=str(path_upload),
                        overwrite=True,
                        max_concurrency=10,
                        **kwargs,
                    )
                    break
            except (ServiceRequestError, ServiceResponseError, HttpResponseError) as e:
                if i + 1 == tries:
                    raise e
                continue
        return blob_client.url

    def exists(self, blob_path: str):
        return bool(list(self.container.list_blobs(name_starts_with=blob_path)))

    def delete(self, prefix: str):
        blob_file_paths = self.container.list_blobs(name_starts_with=prefix)
        for file_path in blob_file_paths:
            self.container.delete_blob(file_path)

    def list_files(
        self, prefix: str, glob: str = None, recursive: bool = False, retries: int = 1
    ):
        """Assumes prefix is a directory and list all files and directories below it.
        If recursive is set, glob is ignored."""

        prefix_with_slash = f"{str(Path(prefix))}/"

        tries = retries + 1
        for i in range(tries):
            try:
                if recursive:
                    files = [
                        Path(blob_path["name"])
                        for blob_path in self.container.list_blobs(
                            name_starts_with=prefix, include="metadata"
                        )
                    ]

                    if glob:
                        files = [path for path in files if path.match(glob)]

                    return sorted(files)

                files = [
                    Path(f["name"])
                    for f in self.container.walk_blobs(
                        name_starts_with=prefix_with_slash, delimiter="/"
                    )
                ]
                break
            except (ServiceRequestError, ServiceResponseError, HttpResponseError) as e:
                if i + 1 == tries:
                    raise e
                continue

        if not files:
            # The file listed is a blob and NOT a prefix
            if self.exists(prefix):
                return [prefix]
            else:
                return []

        if glob:
            files = [path for path in files if path.match(glob)]

        return sorted(files)

    def rename(self):
        pass

    def copy(
        self,
        src_path,
        dst_path,
        dst_container_name=None,
        dst_blob_tier=StandardBlobTier.HOT,
        rehydrate_priority=RehydratePriority.STANDARD,
        **kwargs,
    ):
        """Copy data from one blob to another in the same or different container. The source blob
           can be in archive tier.

           Can throw ResourceExistsError when source blob is in archive and destination blob did
           not rehydrate yet before being overwritten.

        Parameters
        ----------
        src_path: pathlib.Path
            Path to the source blob
        dst_path: pathlib.Path
            Path to destination blob
        dst_container_name: string
            Name of destination container. If none, source container is also destination container
        dst_blob_tier: azure.storage.blob.StandardBlobTier
            Tier of the destination blob
        rehydrate_priority: from azure.storage.blob.RehydratePriority
            Rehydrate priority in case source blob is in archive tier
        kwargs: dict
            Additional parameters to pass to BlobClient.start_copy_from_url
            https://learn.microsoft.com/en-us/python/api/azure-storage-blob/azure.storage.blob.blobclient?view=azure-python#azure-storage-blob-blobclient-start-copy-from-url
        """

        if dst_container_name is None:
            dst_container = self.container
        else:
            dst_container = self.block_blob_service.get_container_client(
                dst_container_name
            )

        src_blob = self.container.get_blob_client(str(src_path))
        dst_blob = dst_container.get_blob_client(str(dst_path))
        dst_blob.start_copy_from_url(
            src_blob.url,
            standard_blob_tier=dst_blob_tier,
            rehydrate_priority=rehydrate_priority,
            **kwargs,
        )<|MERGE_RESOLUTION|>--- conflicted
+++ resolved
@@ -15,10 +15,6 @@
 
 
 class AzureStorageDriver(StorageDriver):
-<<<<<<< HEAD
-    def __init__(self, container: str, logging_level=logging.ERROR, env_name: str = "ACCOUNT_URL", **kwargs):
-        self.container = self.get_container(container, env_name, **kwargs)
-=======
     def __init__(
         self,
         container: str,
@@ -27,7 +23,6 @@
         **kwargs,
     ):
         self.container = self.get_container(container, **kwargs)
->>>>>>> 6115cb7d
         self.block_blob_service = self.get_block_blob_service(env_name, **kwargs)
         logging.getLogger("azure").setLevel(logging_level)
 
